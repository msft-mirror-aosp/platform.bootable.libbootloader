--- conflicted
+++ resolved
@@ -26,6 +26,7 @@
 use liberror::Result;
 use mockall::mock;
 use protocol::{
+    gbl_efi_ab_slot::GblSlotProtocol,
     gbl_efi_avb::GblAvbProtocol,
     gbl_efi_fastboot::GblFastbootProtocol,
     simple_text_output::{passthrough_con_out, MockSimpleTextOutputProtocol},
@@ -241,8 +242,6 @@
             efi.as_mut().unwrap().boot_services.find_first_and_open::<GblAvbProtocol>()
         })
     });
-<<<<<<< HEAD
-=======
     services.expect_find_first_and_open::<GblSlotProtocol>().returning(|| {
         MOCK_EFI.with_borrow_mut(|efi| {
             efi.as_mut().unwrap().boot_services.find_first_and_open::<GblSlotProtocol>()
@@ -254,7 +253,6 @@
         })
     });
 
->>>>>>> bb7d8dbd
     services
 }
 
