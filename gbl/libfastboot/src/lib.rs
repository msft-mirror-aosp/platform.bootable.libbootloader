--- conflicted
+++ resolved
@@ -68,11 +68,7 @@
 #![allow(async_fn_in_trait)]
 
 use core::{
-<<<<<<< HEAD
-    cmp::min,
-=======
     ffi::CStr,
->>>>>>> bb7d8dbd
     fmt::{Debug, Display, Formatter, Write},
     str::{from_utf8, Split},
 };
@@ -238,8 +234,8 @@
     /// TODO(b/322540167): Figure out other reserved variables.
     async fn get_var(
         &mut self,
-        var: &str,
-        args: Split<char>,
+        var: &CStr,
+        args: impl Iterator<Item = &'_ CStr> + Clone,
         out: &mut [u8],
         responder: impl InfoSender,
     ) -> CommandResult<usize>;
@@ -247,8 +243,8 @@
     /// A helper API for getting the value of a fastboot variable and decoding it into string.
     async fn get_var_as_str<'s>(
         &mut self,
-        var: &str,
-        args: Split<'_, char>,
+        var: &CStr,
+        args: impl Iterator<Item = &'_ CStr> + Clone,
         responder: impl InfoSender,
         out: &'s mut [u8],
     ) -> CommandResult<&'s str> {
@@ -682,25 +678,35 @@
 
 const MAX_DOWNLOAD_SIZE_NAME: &'static str = "max-download-size";
 
+/// Converts a null-terminated command line string where arguments are separated by ':' into an
+/// iterator of individual argument as CStr.
+fn cmd_to_c_string_args(cmd: &mut [u8]) -> impl Iterator<Item = &CStr> + Clone {
+    let end = cmd.iter().position(|v| *v == 0).unwrap();
+    // Replace ':' with NULL.
+    cmd.iter_mut().filter(|v| **v == b':').for_each(|v| *v = 0);
+    cmd[..end + 1].split_inclusive(|v| *v == 0).map(|v| CStr::from_bytes_until_nul(v).unwrap())
+}
+
 /// Helper for handling "fastboot getvar ..."
 async fn get_var(
-    mut args: Split<'_, char>,
+    cmd: &mut [u8],
     transport: &mut impl Transport,
     fb_impl: &mut impl FastbootImplementation,
 ) -> Result<()> {
     let mut resp = Responder::new(transport);
+    let mut args = cmd_to_c_string_args(cmd).skip(1);
     let Some(var) = args.next() else {
         return reply_fail!(resp, "Missing variable");
     };
 
-    match var {
+    match var.to_str()? {
         "all" => return get_var_all(transport, fb_impl).await,
         MAX_DOWNLOAD_SIZE_NAME => {
             return reply_okay!(resp, "{:#x}", fb_impl.get_download_buffer().await.len());
         }
-        v => {
+        _ => {
             let mut val = [0u8; MAX_RESPONSE_SIZE];
-            match fb_impl.get_var_as_str(v, args, &mut resp, &mut val[..]).await {
+            match fb_impl.get_var_as_str(var, args, &mut resp, &mut val[..]).await {
                 Ok(s) => reply_okay!(resp, "{}", s),
                 Err(e) => reply_fail!(resp, "{}", e.to_str()),
             }
@@ -944,8 +950,8 @@
     transport: &mut impl Transport,
     fb_impl: &mut impl FastbootImplementation,
 ) -> Result<bool> {
-    let mut packet = [0u8; MAX_COMMAND_SIZE];
-    let cmd_size = match transport.receive_packet(&mut packet[..]).await? {
+    let mut packet = [0u8; MAX_COMMAND_SIZE + 1];
+    let cmd_size = match transport.receive_packet(&mut packet[..MAX_COMMAND_SIZE]).await? {
         0 => return Ok(false),
         v => v,
     };
@@ -970,7 +976,7 @@
         "erase" => erase(cmd_str, transport, fb_impl).await,
         "fetch" => fetch(cmd_str, args, transport, fb_impl).await,
         "flash" => flash(cmd_str, transport, fb_impl).await,
-        "getvar" => get_var(args, transport, fb_impl).await,
+        "getvar" => get_var(&mut packet[..], transport, fb_impl).await,
         "reboot" => reboot(RebootMode::Normal, transport, fb_impl).await,
         "reboot-bootloader" => reboot(RebootMode::Bootloader, transport, fb_impl).await,
         "reboot-fastboot" => reboot(RebootMode::Fastboot, transport, fb_impl).await,
@@ -1072,13 +1078,13 @@
     impl FastbootImplementation for FastbootTest {
         async fn get_var(
             &mut self,
-            var: &str,
-            args: Split<'_, char>,
+            var: &CStr,
+            args: impl Iterator<Item = &'_ CStr> + Clone,
             out: &mut [u8],
             _: impl InfoSender,
         ) -> CommandResult<usize> {
-            let args = args.collect::<Vec<_>>();
-            match self.vars.get(&(var, &args[..])) {
+            let args = args.map(|v| v.to_str().unwrap()).collect::<Vec<_>>();
+            match self.vars.get(&(var.to_str()?, &args[..])) {
                 Some(v) => {
                     out[..v.len()].clone_from_slice(v.as_bytes());
                     Ok(v.len())
