--- conflicted
+++ resolved
@@ -22,7 +22,7 @@
     partition::{check_part_unique, read_unique_partition, write_unique_partition, GblDisk},
 };
 pub use abr::{set_one_shot_bootloader, set_one_shot_recovery, SlotIndex};
-use core::{ffi::CStr, fmt::Write, num::NonZeroUsize, ops::DerefMut, result::Result, str::Split};
+use core::{ffi::CStr, fmt::Write, num::NonZeroUsize, ops::DerefMut, result::Result};
 use gbl_async::block_on;
 use gbl_storage::SliceMaybeUninit;
 use libutils::aligned_subslice;
@@ -31,9 +31,9 @@
 pub use avb::{
     CertPermanentAttributes, IoError as AvbIoError, IoResult as AvbIoResult, SHA256_DIGEST_SIZE,
 };
-pub use fastboot::VarInfoSender;
 pub use gbl_storage::{BlockIo, Disk, Gpt};
 use liberror::Error;
+pub use slots::{Slot, SlotsMetadata};
 pub use zbi::{ZbiContainer, ZBI_ALIGNMENT_USIZE};
 
 use super::device_tree;
@@ -46,6 +46,19 @@
     Android,
     /// Fuchsia
     Fuchsia,
+}
+
+/// Contains reboot reasons for instructing GBL to boot to different modes.
+#[derive(PartialEq, Debug, Copy, Clone)]
+pub enum RebootReason {
+    /// Normal boot.
+    Normal,
+    /// Bootloader Fastboot mode.
+    Bootloader,
+    /// Userspace Fastboot mode.
+    FastbootD,
+    /// Recovery mode.
+    Recovery,
 }
 
 // https://stackoverflow.com/questions/41081240/idiomatic-callbacks-in-rust
@@ -85,8 +98,7 @@
     /// On success, returns a closure that performs the reboot.
     fn reboot_recovery(&mut self) -> Result<impl FnOnce() + '_, Error> {
         if self.expected_os_is_fuchsia()? {
-            // TODO(b/363075013): Checks and prioritizes platform specific
-            // `set_boot_reason()`.
+            // TODO(b/363075013): Checks and prioritizes platform specific `set_boot_reason()`.
             set_one_shot_recovery(&mut GblAbrOps(self), true)?;
             return Ok(|| self.reboot());
         }
@@ -98,8 +110,7 @@
     /// On success, returns a closure that performs the reboot.
     fn reboot_bootloader(&mut self) -> Result<impl FnOnce() + '_, Error> {
         if self.expected_os_is_fuchsia()? {
-            // TODO(b/363075013): Checks and prioritizes platform specific
-            // `set_boot_reason()`.
+            // TODO(b/363075013): Checks and prioritizes platform specific `set_boot_reason()`.
             set_one_shot_bootloader(&mut GblAbrOps(self), true)?;
             return Ok(|| self.reboot());
         }
@@ -348,7 +359,7 @@
     /// https://github.com/U-Boot-EFI/EFI_DT_FIXUP_PROTOCOL
     fn fixup_device_tree(&mut self, device_tree: &mut [u8]) -> Result<(), Error>;
 
-    /// Gets platform-specific fastboot variable
+    /// Gets platform-specific fastboot variable.
     ///
     /// # Args
     ///
@@ -359,26 +370,58 @@
     /// # Returns
     ///
     /// * Returns the number of bytes written in `out` on success.
-    fn fastboot_variable(
-        &mut self,
-        name: &str,
-        args: Split<'_, char>,
+    fn fastboot_variable<'arg>(
+        &mut self,
+        name: &CStr,
+        args: impl Iterator<Item = &'arg CStr> + Clone,
         out: &mut [u8],
     ) -> Result<usize, Error>;
 
-    /// Sends all fastboot variables, arguments and values.
-    ///
-    /// The interface is for returnning platform specific fastboot variables for
-    /// `fastboot getvar all`.
+    /// Iterates all fastboot variables, arguments and values.
     ///
     /// # Args
     ///
-    /// * `sender`: An implementation of [VarInfoSender]. Implementation is responsible for calling
-    ///   `VarInfoSender::send_var_info` for all fastboot variables and values.
-    async fn fastboot_send_all_variables(
-        &mut self,
-        sender: &mut impl VarInfoSender,
+    /// * `cb`: A closure that takes 1) an array of CStr that contains the variable name followed by
+    ///   any additional arguments and 2) a CStr representing the value.
+    fn fastboot_visit_all_variables(
+        &mut self,
+        cb: impl FnMut(&[&CStr], &CStr),
     ) -> Result<(), Error>;
+
+    /// Returns a [SlotsMetadata] for the platform.
+    fn slots_metadata(&mut self) -> Result<SlotsMetadata, Error>;
+
+    /// Gets the currently booted bootloader slot.
+    ///
+    /// # Returns
+    ///
+    /// * Returns Ok(Some(slot index)) if bootloader is slotted.
+    /// * Returns Ok(Errorr::Unsupported) if bootloader is not slotted.
+    /// * Returns Err() on error.
+    fn get_current_slot(&mut self) -> Result<Slot, Error>;
+
+    /// Gets the slot for the next A/B decision.
+    ///
+    /// # Args
+    ///
+    /// * `mark_boot_attempt`: Passes true if the caller attempts to boot the returned slot and
+    ///   would like implementation to perform necessary update to the state of slot such as retry
+    ///   counter. Passes false if the caller only wants to query the slot decision and not cause
+    ///   any state change.
+    fn get_next_slot(&mut self, _mark_boot_attempt: bool) -> Result<Slot, Error>;
+
+    /// Sets the active slot for the next A/B decision.
+    ///
+    /// # Args
+    ///
+    /// * `slot`: The numeric index of the slot.
+    fn set_active_slot(&mut self, _slot: u8) -> Result<(), Error>;
+
+    /// Sets the reboot reason for the next reboot.
+    fn set_reboot_reason(&mut self, _reason: RebootReason) -> Result<(), Error>;
+
+    /// Gets the reboot reason for this boot.
+    fn get_reboot_reason(&mut self) -> Result<RebootReason, Error>;
 }
 
 /// Prints with `GblOps::console_out()`.
@@ -418,15 +461,11 @@
     };
     use gbl_async::block_on;
     use gbl_storage::{new_gpt_max, Disk, GptMax, RamBlockIo};
-<<<<<<< HEAD
-    use std::collections::{HashMap, LinkedList};
-=======
     use libutils::snprintf;
     use std::{
         collections::{HashMap, LinkedList},
         ffi::CString,
     };
->>>>>>> bb7d8dbd
     use zbi::{ZbiFlags, ZbiType};
 
     /// Type of [GblDisk] in tests.
@@ -725,13 +764,13 @@
             unimplemented!();
         }
 
-        fn fastboot_variable(
-            &mut self,
-            name: &str,
-            mut args: Split<'_, char>,
+        fn fastboot_variable<'arg>(
+            &mut self,
+            name: &CStr,
+            mut args: impl Iterator<Item = &'arg CStr> + Clone,
             out: &mut [u8],
         ) -> Result<usize, Error> {
-            match name {
+            match name.to_str()? {
                 Self::GBL_TEST_VAR => {
                     Ok(snprintf!(out, "{}:{:?}", Self::GBL_TEST_VAR_VAL, args.next()).len())
                 }
@@ -739,24 +778,43 @@
             }
         }
 
-        async fn fastboot_send_all_variables(
-            &mut self,
-            sender: &mut impl VarInfoSender,
+        fn fastboot_visit_all_variables(
+            &mut self,
+            mut cb: impl FnMut(&[&CStr], &CStr),
         ) -> Result<(), Error> {
-            sender
-                .send_var_info(
-                    Self::GBL_TEST_VAR,
-                    ["1"],
-                    format!("{}:1", Self::GBL_TEST_VAR_VAL).as_str(),
-                )
-                .await?;
-            sender
-                .send_var_info(
-                    Self::GBL_TEST_VAR,
-                    ["2"],
-                    format!("{}:2", Self::GBL_TEST_VAR_VAL).as_str(),
-                )
-                .await
+            cb(
+                &[CString::new(Self::GBL_TEST_VAR).unwrap().as_c_str(), c"1"],
+                CString::new(format!("{}:1", Self::GBL_TEST_VAR_VAL)).unwrap().as_c_str(),
+            );
+            cb(
+                &[CString::new(Self::GBL_TEST_VAR).unwrap().as_c_str(), c"2"],
+                CString::new(format!("{}:2", Self::GBL_TEST_VAR_VAL)).unwrap().as_c_str(),
+            );
+            Ok(())
+        }
+
+        fn slots_metadata(&mut self) -> Result<SlotsMetadata, Error> {
+            unimplemented!();
+        }
+
+        fn get_current_slot(&mut self) -> Result<Slot, Error> {
+            unimplemented!()
+        }
+
+        fn get_next_slot(&mut self, _: bool) -> Result<Slot, Error> {
+            unimplemented!()
+        }
+
+        fn set_active_slot(&mut self, _: u8) -> Result<(), Error> {
+            unimplemented!()
+        }
+
+        fn set_reboot_reason(&mut self, _: RebootReason) -> Result<(), Error> {
+            unimplemented!()
+        }
+
+        fn get_reboot_reason(&mut self) -> Result<RebootReason, Error> {
+            unimplemented!()
         }
     }
 
